"""
test_scanner.py - Tests for the scanner module
"""

from pathlib import Path

<<<<<<< HEAD
from ghast.core import WorkflowScanner, Finding, scan_repository, SEVERITY_LEVELS
from ghast.core.scanner import Severity
=======
import pytest

from ghast.core import SEVERITY_LEVELS, Finding, WorkflowScanner, scan_repository
from ghast.utils.yaml_handler import load_yaml_file_with_positions
>>>>>>> f8cf139e


def test_scanner_initialization():
    """Test scanner initialization with default and custom configs."""

    scanner = WorkflowScanner()
    assert hasattr(scanner, "rule_registry")
    assert len(scanner.rule_registry) > 0

    custom_config = {
        "check_timeout": False,
        "check_shell": True,
        "severity_thresholds": {"check_deprecated": "HIGH"},
    }
    scanner = WorkflowScanner(config=custom_config)

    assert not scanner.rule_registry["check_timeout"]["enabled"]
    assert scanner.rule_registry["check_shell"]["enabled"]

    assert scanner.rule_registry["check_deprecated"]["severity"] == "HIGH"


def test_finding_severity_validation():
    """Test that Finding constructor validates severity levels."""

    finding = Finding(
        rule_id="test_rule",
        severity=Severity.HIGH,
        message="Test message",
        file_path="/path/to/file.yml",
    )
    assert finding.severity == Severity.HIGH.value

    with pytest.raises(ValueError):
        Finding(
            rule_id="test_rule",
            severity="INVALID",
            message="Test message",
            file_path="/path/to/file.yml",
        )


def test_check_timeout(patchable_workflow_file):
    """Test check_timeout rule."""
    scanner = WorkflowScanner()
    workflow = load_yaml_file_with_positions(patchable_workflow_file)

    findings = scanner.check_timeout(workflow, patchable_workflow_file)

    assert len(findings) > 0
    assert any("timeout" in finding.message.lower() for finding in findings)
    assert all(finding.rule_id == "check_timeout" for finding in findings)
    assert all(finding.can_fix for finding in findings)
    assert all(f.line_number is not None and f.column is not None for f in findings)


def test_check_shell(patchable_workflow_file):
    """Test check_shell rule."""
    scanner = WorkflowScanner()
    workflow = load_yaml_file_with_positions(patchable_workflow_file)

    findings = scanner.check_shell(workflow, patchable_workflow_file)

    assert len(findings) > 0
    assert any("shell" in finding.message.lower() for finding in findings)
    assert all(finding.rule_id == "check_shell" for finding in findings)
    assert all(f.line_number is not None and f.column is not None for f in findings)


def test_check_deprecated(patchable_workflow_file):
    """Test check_deprecated rule."""
    scanner = WorkflowScanner()
    workflow = load_yaml_file_with_positions(patchable_workflow_file)

    findings = scanner.check_deprecated(workflow, patchable_workflow_file)

    assert len(findings) > 0
    assert any("deprecated" in finding.message.lower() for finding in findings)
    assert all(finding.rule_id == "check_deprecated" for finding in findings)
    assert all(f.line_number is not None and f.column is not None for f in findings)


def test_check_workflow_name(patchable_workflow_file):
    """Test check_workflow_name rule."""
    scanner = WorkflowScanner()
    workflow = load_yaml_file_with_positions(patchable_workflow_file)

    findings = scanner.check_workflow_name(workflow, patchable_workflow_file)

    assert len(findings) > 0
    assert any("workflow name" in finding.message.lower() for finding in findings)
    assert all(finding.rule_id == "check_workflow_name" for finding in findings)


def test_check_ppe_vulnerabilities(insecure_workflow_file):
    """Test check_ppe_vulnerabilities rule."""
    scanner = WorkflowScanner()
    workflow = load_yaml_file_with_positions(insecure_workflow_file)

    findings = scanner.check_ppe_vulnerabilities(workflow, insecure_workflow_file)

    assert len(findings) > 0
    assert any("poisoned pipeline execution" in finding.message.lower() for finding in findings)
    assert all(finding.rule_id == "check_ppe_vulnerabilities" for finding in findings)
    assert all(finding.severity == "CRITICAL" for finding in findings)
    assert all(f.line_number is not None and f.column is not None for f in findings)


def test_check_command_injection(insecure_workflow_file):
    """Test check_command_injection rule."""
    scanner = WorkflowScanner()
    workflow = load_yaml_file_with_positions(insecure_workflow_file)

    findings = scanner.check_command_injection(workflow, insecure_workflow_file)

    assert len(findings) > 0
    assert any("untrusted" in finding.message.lower() for finding in findings)
    assert all(finding.rule_id == "check_command_injection" for finding in findings)
    assert all(f.line_number is not None and f.column is not None for f in findings)


def test_scan_file(patchable_workflow_file):
    """Test scanning a single file."""
    scanner = WorkflowScanner()

    findings = scanner.scan_file(patchable_workflow_file)

    assert len(findings) > 0

    for finding in findings:
        assert isinstance(finding, Finding)
        assert finding.rule_id
        assert finding.severity in SEVERITY_LEVELS
        assert finding.message
        assert finding.file_path == patchable_workflow_file
        if finding.rule_id != "check_workflow_name":
            assert finding.line_number is not None
            assert finding.column is not None


def test_scan_repository(mock_repo):
    """Test scanning an entire repository."""
    findings, stats = scan_repository(mock_repo)

    assert len(findings) > 0

    assert "total_files" in stats
    assert "total_findings" in stats
    assert "severity_counts" in stats
    assert "rule_counts" in stats
    assert "fixable_findings" in stats

    assert stats["total_findings"] == len(findings)
    assert sum(stats["severity_counts"].values()) == len(findings)
    assert sum(stats["rule_counts"].values()) == len(findings)
    assert stats["fixable_findings"] <= len(findings)


def test_severity_threshold_filtering(mock_repo):
    """Test filtering findings by severity threshold."""

    findings_low, _ = scan_repository(mock_repo, severity_threshold="LOW")

    findings_medium, _ = scan_repository(mock_repo, severity_threshold="MEDIUM")

    findings_high, _ = scan_repository(mock_repo, severity_threshold="HIGH")

    findings_critical, _ = scan_repository(mock_repo, severity_threshold="CRITICAL")

    assert len(findings_low) >= len(findings_medium) >= len(findings_high) >= len(findings_critical)

    for finding in findings_medium:
        assert SEVERITY_LEVELS.index(finding.severity) >= SEVERITY_LEVELS.index("MEDIUM")

    for finding in findings_high:
        assert SEVERITY_LEVELS.index(finding.severity) >= SEVERITY_LEVELS.index("HIGH")

    for finding in findings_critical:
        assert finding.severity == "CRITICAL"


def test_scan_nonexistent_directory():
    """Test scanning a non-existent directory."""
    findings, stats = scan_repository("/path/that/does/not/exist")

    assert len(findings) == 0
    assert stats["total_files"] == 0
    assert stats["total_findings"] == 0


def test_scan_malformed_yaml(temp_dir):
    """Test scanning a malformed YAML file."""

    workflows_dir = Path(temp_dir) / ".github" / "workflows"
    workflows_dir.mkdir(parents=True, exist_ok=True)

    malformed_file = workflows_dir / "malformed.yml"
    malformed_file.write_text(
        """
    this is not valid yaml:
      - missing colon
        incorrect indentation
    """
    )

    scanner = WorkflowScanner()
    findings = scanner.scan_file(str(malformed_file))

    assert len(findings) > 0
    assert any("error parsing" in finding.message.lower() for finding in findings)<|MERGE_RESOLUTION|>--- conflicted
+++ resolved
@@ -4,16 +4,10 @@
 
 from pathlib import Path
 
-<<<<<<< HEAD
 from ghast.core import WorkflowScanner, Finding, scan_repository, SEVERITY_LEVELS
 from ghast.core.scanner import Severity
-=======
+
 import pytest
-
-from ghast.core import SEVERITY_LEVELS, Finding, WorkflowScanner, scan_repository
-from ghast.utils.yaml_handler import load_yaml_file_with_positions
->>>>>>> f8cf139e
-
 
 def test_scanner_initialization():
     """Test scanner initialization with default and custom configs."""
