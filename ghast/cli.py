--- conflicted
+++ resolved
@@ -61,14 +61,9 @@
             raise click.ClickException(f"Error loading config file: {config} not found")
         try:
             config_data = load_config(config)
-<<<<<<< HEAD
         except Exception as e:
             raise click.ClickException(f"Error loading config file: {e}")
-=======
-        except Exception as e:  # pragma: no cover - defensive
-            click.echo(f"Error loading config file: {e}", err=True)
-            sys.exit(1)
->>>>>>> f729d0f7
+
     else:
         config_data = config_default.copy() if config_default is not None else None
 
@@ -253,7 +248,6 @@
     if interactive and dry_run:
         click.echo("Note: --interactive has no effect in dry-run mode.")
 
-<<<<<<< HEAD
     if config:
         try:
             config_data = load_config(config)
@@ -301,17 +295,6 @@
             config=config_data,
             severity_threshold=severity_threshold,
         )
-=======
-    findings, stats, config_data = _prepare_scan(
-        repo_path,
-        strict,
-        config,
-        severity_threshold,
-        disable=disable,
-        config_default={},
-        echo=True,
-    )
->>>>>>> f729d0f7
 
     findings_by_file: Dict[str, List[Finding]] = {}
     for finding in findings:
