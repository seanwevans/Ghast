"""
scanner.py - Core scanning functionality for ghast

This module handles the main scanning logic for GitHub Actions workflow files,
discovering security issues and providing findings.
"""

import re
from dataclasses import dataclass, field
from datetime import datetime
from pathlib import Path
from enum import Enum
from typing import Any, Callable, Dict, List, Optional, Tuple, Union

import yaml

<<<<<<< HEAD

class Severity(Enum):
    """Enumeration of finding severity levels."""

    LOW = "LOW"
    MEDIUM = "MEDIUM"
    HIGH = "HIGH"
    CRITICAL = "CRITICAL"


SEVERITY_LEVELS = [level.value for level in Severity]
=======
from ..utils.yaml_handler import load_yaml_file_with_positions

SEVERITY_LEVELS = ["LOW", "MEDIUM", "HIGH", "CRITICAL"]
>>>>>>> f8cf139e


@dataclass
class Finding:
    """Represents a security finding in a workflow file"""

    rule_id: str
    severity: Union[str, Severity]
    message: str
    file_path: str
    line_number: Optional[int] = None
    column: Optional[int] = None
    remediation: Optional[str] = None
    context: Dict[str, Any] = field(default_factory=dict)
    can_fix: bool = False

    def __post_init__(self) -> None:
        """Validate severity level"""
        if isinstance(self.severity, Severity):
            self.severity = self.severity.value
        if self.severity not in SEVERITY_LEVELS:
            raise ValueError(f"Invalid severity level: {self.severity}")


class WorkflowScanner:
    """Scans GitHub Actions workflow files for security issues"""

    def __init__(self, strict: bool = False, config: Optional[Dict[str, Any]] = None) -> None:
        """
        Initialize the scanner

        Args:
            strict: Enable stricter checking
            config: Configuration dictionary for rules
        """
        self.strict = strict
        self.config = config or {}
        self.rule_registry: Dict[str, Dict[str, Any]] = {}
        self.register_default_rules()

    def register_rule(
        self,
        rule_id: str,
        rule_func: Callable[[Dict[str, Any], str], List[Finding]],
        severity: Union[str, Severity] = Severity.MEDIUM,
        enabled: bool = True,
        description: Optional[str] = None,
    ) -> None:
        """
        Register a rule for scanning

        Args:
            rule_id: Unique identifier for the rule
            rule_func: Function that implements the rule
            severity: Default severity level for findings
            enabled: Whether the rule is enabled by default
            description: Human-readable description of the rule
        """

        if self.config and rule_id in self.config:
            enabled = self.config[rule_id]

        severity_config = self.config.get("severity_thresholds", {})
        if rule_id in severity_config:
            severity = severity_config[rule_id]

        if isinstance(severity, Severity):
            severity = severity.value

        self.rule_registry[rule_id] = {
            "func": rule_func,
            "enabled": enabled,
            "severity": severity,
            "description": description,
        }

    def register_default_rules(self) -> None:
        """Register the built-in rules"""
        self.register_rule(
            "check_timeout",
            self.check_timeout,
            severity=Severity.LOW,
            description="Ensures long jobs have timeout-minutes to prevent hanging",
        )

        self.register_rule(
            "check_shell",
            self.check_shell,
            severity=Severity.LOW,
            description="Adds shell: bash for multiline run: blocks",
        )

        self.register_rule(
            "check_deprecated",
            self.check_deprecated,
            severity=Severity.MEDIUM,
            description="Warns on old actions like actions/checkout@v1",
        )

        self.register_rule(
            "check_runs_on",
            self.check_runs_on,
            severity=Severity.MEDIUM,
            description="Warns on ambiguous/self-hosted runners",
        )

        self.register_rule(
            "check_workflow_name",
            self.check_workflow_name,
            severity=Severity.LOW,
            description="Encourages top-level name: for visibility",
        )

        self.register_rule(
            "check_continue_on_error",
            self.check_continue_on_error,
            severity=Severity.MEDIUM,
            description="Warns if continue-on-error: true is used",
        )

        self.register_rule(
            "check_tokens",
            self.check_tokens,
            severity=Severity.HIGH,
            description="Flags hardcoded access tokens",
        )

        self.register_rule(
            "check_reusable_inputs",
            self.check_reusable_inputs,
            severity=Severity.MEDIUM,
            description="Ensures reusable workflows define proper inputs",
        )

        self.register_rule(
            "check_ppe_vulnerabilities",
            self.check_ppe_vulnerabilities,
            severity=Severity.CRITICAL,
            description="Detects Poisoned Pipeline Execution vulnerabilities",
        )

        self.register_rule(
            "check_command_injection",
            self.check_command_injection,
            severity=Severity.HIGH,
            description="Finds potential command injection vulnerabilities",
        )

        self.register_rule(
            "check_env_injection",
            self.check_env_injection,
            severity=Severity.HIGH,
            description="Detects unsafe modifications to GITHUB_ENV and GITHUB_PATH",
        )

        self.register_rule(
            "check_inline_bash",
            self.check_shell,
            severity=Severity.LOW,
            description="Alias for check_shell",
        )

    def scan_file(self, file_path: str, severity_threshold: str = Severity.LOW.value) -> List[Finding]:
        """
        Scan a single workflow file for issues

        Args:
            file_path: Path to the workflow file
            severity_threshold: Minimum severity level to report

        Returns:
            List of findings
        """
        findings: List[Finding] = []

        try:
            content = load_yaml_file_with_positions(file_path)

            # Validate that the file appears to be a GitHub Actions workflow. If
            # the top-level structure is not a mapping or required keys are
            # missing, treat it as a parsing error so that users receive clear
            # feedback.
            if not isinstance(content, dict) or "jobs" not in content or "on" not in content:
                raise yaml.YAMLError("File is not a valid GitHub Actions workflow")

            for rule_id, rule_info in self.rule_registry.items():
                if not rule_info["enabled"]:
                    continue

                rule_severity = rule_info["severity"]
                if SEVERITY_LEVELS.index(rule_severity) < SEVERITY_LEVELS.index(severity_threshold):
                    continue

                try:
                    rule_findings = rule_info["func"](content, file_path)
                    for finding in rule_findings:
                        findings.append(finding)
                except Exception as e:
                    findings.append(
                        Finding(
                            rule_id=f"rule_error.{rule_id}",
                            severity=Severity.LOW,
                            message=f"Error executing rule {rule_id}: {str(e)}",
                            file_path=file_path,
                            remediation="This is a bug in ghast. Please report it.",
                        )
                    )

        except Exception as e:
            findings.append(
                Finding(
                    rule_id="file_error",
                    severity=Severity.MEDIUM,
                    message=f"Error parsing workflow file: {str(e)}",
                    file_path=file_path,
                    remediation="Ensure the file is valid YAML.",
                )
            )

        return findings

    def scan_directory(self, directory_path: str, severity_threshold: str = Severity.LOW.value) -> List[Finding]:
        """
        Scan all workflow files in a directory

        Args:
            directory_path: Path to directory containing workflows
            severity_threshold: Minimum severity level to report

        Returns:
            List of findings
        """
        findings: List[Finding] = []

        workflow_dir = Path(directory_path) / ".github" / "workflows"
        if not workflow_dir.exists():
            return findings

        for file_path in workflow_dir.glob("*.y*ml"):
            file_findings = self.scan_file(str(file_path), severity_threshold)
            findings.extend(file_findings)

        return findings

    def check_timeout(self, workflow: Dict[str, Any], file_path: str) -> List[Finding]:
        """Check for missing timeout-minutes in long jobs"""
        findings: List[Finding] = []

        jobs = workflow.get("jobs", {})
        for job_id, job in jobs.items():
            if job_id in ("__line__", "__column__"):
                continue
            steps = job.get("steps", [])

            # Count individual commands within multiline run steps to better
            # estimate the actual amount of work performed. Previously we only
            # counted the number of step objects which meant a single step with
            # many commands would evade the timeout recommendation.
            step_count = 0
            for step in steps:
                if isinstance(step, dict) and "run" in step and isinstance(step["run"], str):
                    # Count non-empty lines in the run block
                    lines = [ln for ln in step["run"].splitlines() if ln.strip()]
                    step_count += max(1, len(lines))
                else:
                    step_count += 1

            if "timeout-minutes" not in job and step_count > 5:
                findings.append(
                    Finding(
                        rule_id="check_timeout",
                        severity=Severity.LOW,
                        message=f"Job '{job_id}' has {step_count} steps but no timeout-minutes set",
                        file_path=file_path,
                        line_number=job.get("__line__"),
                        column=job.get("__column__"),
                        remediation=f"Add 'timeout-minutes: 15' to job '{job_id}'",
                        can_fix=True,
                    )
                )

        return findings

    def check_shell(self, workflow: Dict[str, Any], file_path: str) -> List[Finding]:
        """Check for multiline scripts without shell specified"""
        findings: List[Finding] = []

        jobs = workflow.get("jobs", {})
        for job_id, job in jobs.items():
            if job_id in ("__line__", "__column__"):
                continue
            steps = job.get("steps", [])
            for step_idx, step in enumerate(steps):
                if isinstance(step, dict) and "run" in step and isinstance(step["run"], str):
                    if "\n" in step["run"] and "shell" not in step:
                        findings.append(
                            Finding(
                                rule_id="check_shell",
                                severity=Severity.LOW,
                                message=f"Multiline script in job '{job_id}' step {step_idx+1} has no shell specified",
                                file_path=file_path,
                                line_number=step.get("__line__"),
                                column=step.get("__column__"),
                                remediation="Add 'shell: bash' to this step",
                                can_fix=True,
                            )
                        )

        return findings

    def check_deprecated(self, workflow: Dict[str, Any], file_path: str) -> List[Finding]:
        """Check for deprecated actions"""
        findings: List[Finding] = []
        deprecated_actions = [
            ("actions/checkout@v1", "Use actions/checkout@v3 or later"),
            ("actions/setup-python@v1", "Use actions/setup-python@v4 or later"),
            ("actions/setup-node@v1", "Use actions/setup-node@v3 or later"),
            ("actions/cache@v1", "Use actions/cache@v3 or later"),
        ]

        jobs = workflow.get("jobs", {})
        for job_id, job in jobs.items():
            if job_id in ("__line__", "__column__"):
                continue
            steps = job.get("steps", [])
            for step_idx, step in enumerate(steps):
                if isinstance(step, dict) and "uses" in step:
                    for deprecated, recommendation in deprecated_actions:
                        if step["uses"].startswith(deprecated):
                            findings.append(
                                Finding(
                                    rule_id="check_deprecated",
                                    severity=Severity.MEDIUM,
                                    message=f"Deprecated action '{step['uses']}' in job '{job_id}' step {step_idx+1}",
                                    file_path=file_path,
                                    line_number=step.get("__line__"),
                                    column=step.get("__column__"),
                                    remediation=recommendation,
                                    can_fix=True,
                                )
                            )

        return findings

    def check_runs_on(self, workflow: Dict[str, Any], file_path: str) -> List[Finding]:
        """Check for self-hosted or ambiguous runners"""
        findings: List[Finding] = []

        jobs = workflow.get("jobs", {})
        for job_id, job in jobs.items():
            if job_id in ("__line__", "__column__"):
                continue
            runs_on = job.get("runs-on", "")

            if not runs_on:
                findings.append(
                    Finding(
                        rule_id="check_runs_on",
                        severity=Severity.MEDIUM,
                        message=f"Missing 'runs-on' in job '{job_id}'",
                        file_path=file_path,
                        line_number=job.get("__line__"),
                        column=job.get("__column__"),
                        remediation="Specify a runner, e.g., 'runs-on: ubuntu-latest'",
                        can_fix=True,
                    )
                )
            elif runs_on == "self-hosted":
                findings.append(
                    Finding(
                        rule_id="check_runs_on",
                        severity=Severity.MEDIUM,
                        message=f"Job '{job_id}' uses self-hosted runner without labels",
                        file_path=file_path,
                        line_number=job.get("__line__"),
                        column=job.get("__column__"),
                        remediation="Add specific labels to self-hosted runners for better security isolation",
                        can_fix=False,
                    )
                )
            elif isinstance(runs_on, list) and "self-hosted" in runs_on:
                findings.append(
                    Finding(
                        rule_id="check_runs_on",
                        severity=Severity.LOW if len(runs_on) > 1 else Severity.MEDIUM,
                        message=f"Job '{job_id}' uses self-hosted runner",
                        file_path=file_path,
                        line_number=job.get("__line__"),
                        column=job.get("__column__"),
                        remediation="Consider using GitHub-hosted runners for better security isolation",
                        can_fix=False,
                    )
                )

        return findings

    def check_workflow_name(self, workflow: Dict[str, Any], file_path: str) -> List[Finding]:
        """Check for missing workflow name"""
        findings: List[Finding] = []

        if "name" not in workflow:
            findings.append(
                Finding(
                    rule_id="check_workflow_name",
                    severity=Severity.LOW,
                    message="Missing workflow name (top-level 'name' field)",
                    file_path=file_path,
                    remediation="Add a 'name:' field at the top level of the workflow",
                    can_fix=True,
                )
            )

        return findings

    def check_continue_on_error(self, workflow: Dict[str, Any], file_path: str) -> List[Finding]:
        """Check for continue-on-error: true"""
        findings: List[Finding] = []

        jobs = workflow.get("jobs", {})
        for job_id, job in jobs.items():
            if job_id in ("__line__", "__column__"):
                continue
            if job.get("continue-on-error") is True:
                findings.append(
                    Finding(
                        rule_id="check_continue_on_error",
                        severity=Severity.MEDIUM,
                        message=f"Job '{job_id}' has 'continue-on-error: true'",
                        file_path=file_path,
                        line_number=job.get("__line__"),
                        column=job.get("__column__"),
                        remediation="Remove 'continue-on-error' or set to false to ensure workflow fails on error",
                        can_fix=False,
                    )
                )

            steps = job.get("steps", [])
            for step_idx, step in enumerate(steps):
                if isinstance(step, dict) and step.get("continue-on-error") is True:
                    findings.append(
                        Finding(
                            rule_id="check_continue_on_error",
                            severity=Severity.MEDIUM,
                            message=f"Step {step_idx+1} in job '{job_id}' has 'continue-on-error: true'",
                            file_path=file_path,
                            line_number=step.get("__line__"),
                            column=step.get("__column__"),
                            remediation="Remove 'continue-on-error' or set to false to ensure workflow fails on error",
                            can_fix=False,
                        )
                    )

        return findings

    def check_tokens(self, workflow: Dict[str, Any], file_path: str) -> List[Finding]:
        """Check for hardcoded tokens"""
        findings: List[Finding] = []

        workflow_str = str(workflow)

        token_patterns = [
            (r'token\s*[:=]\s*["\']([A-Za-z0-9_\-]{20,})["\']', "Hardcoded token"),
            (
                r'api[_\-]?key\s*[:=]\s*["\']([A-Za-z0-9_\-]{20,})["\']',
                "Hardcoded API key",
            ),
            (
                r'auth[_\-]?token\s*[:=]\s*["\']([A-Za-z0-9_\-]{20,})["\']',
                "Hardcoded auth token",
            ),
            (r'password\s*[:=]\s*["\']([^"\']{8,})["\']', "Hardcoded password"),
            (r'secret\s*[:=]\s*["\']([^"\']{8,})["\']', "Hardcoded secret"),
            (
                r'access[_\-]?key\s*[:=]\s*["\']([A-Za-z0-9_\-]{16,})["\']',
                "Hardcoded access key",
            ),
            (
                r'gh[_\-]?token\s*[:=]\s*["\']([A-Za-z0-9_\-]{30,})["\']',
                "Hardcoded GitHub token",
            ),
        ]

        for pattern, desc in token_patterns:
            matches = re.finditer(pattern, workflow_str, re.IGNORECASE)
            for match in matches:
                context_before = workflow_str[max(0, match.start() - 30) : match.start()]
                if (
                    "secrets." in context_before
                    or "${{" in context_before
                    and "secrets." in context_before
                ):
                    continue

                findings.append(
                    Finding(
                        rule_id="check_tokens",
                        severity=Severity.HIGH,
                        message=f"{desc} found in workflow file",
                        file_path=file_path,
                        remediation="Replace hardcoded tokens with secrets, e.g., ${{ secrets.GITHUB_TOKEN }}",
                        can_fix=False,
                    )
                )

        if "toJson(secrets)" in workflow_str:
            findings.append(
                Finding(
                    rule_id="check_tokens",
                    severity=Severity.CRITICAL,
                    message="Dangerous 'toJson(secrets)' usage exposes all secrets",
                    file_path=file_path,
                    remediation="Never use toJson(secrets), reference individual secrets explicitly",
                    can_fix=False,
                )
            )

        return findings

    def check_reusable_inputs(self, workflow: Dict[str, Any], file_path: str) -> List[Finding]:
        """Check for reusable workflows that don't properly define inputs"""
        findings: List[Finding] = []

        jobs = workflow.get("jobs", {})
        for job_id, job in jobs.items():
            if job_id in ("__line__", "__column__"):
                continue
            if job.get("uses") and "with" in job:
                if not job.get("inputs"):
                    findings.append(
                        Finding(
                            rule_id="check_reusable_inputs",
                            severity=Severity.MEDIUM,
                            message=f"Reusable workflow in job '{job_id}' uses 'with' without defining 'inputs'",
                            file_path=file_path,
                            line_number=job.get("__line__"),
                            column=job.get("__column__"),
                            remediation="Define explicit 'inputs' for reusable workflows",
                            can_fix=False,
                        )
                    )

        return findings

    def check_ppe_vulnerabilities(self, workflow: Dict[str, Any], file_path: str) -> List[Finding]:
        """Check for Poisoned Pipeline Execution vulnerabilities"""
        findings: List[Finding] = []
        high_risk_triggers = {"pull_request_target", "workflow_run"}

        on_section = workflow.get("on", {})
        triggers = set()

        if isinstance(on_section, dict):
            triggers = set(on_section.keys())
        elif isinstance(on_section, list):
            triggers = set(on_section)

        high_risk_triggers_used = triggers.intersection(high_risk_triggers)

        if not high_risk_triggers_used:
            return findings

        jobs = workflow.get("jobs", {})
        for job_id, job in jobs.items():
            if job_id in ("__line__", "__column__"):
                continue
            steps = job.get("steps", [])

            checkout_found = False
            untrusted_ref_used = False
            untrusted_ref_value = None

            for step in steps:
                if isinstance(step, dict) and "uses" in step:
                    uses = step["uses"]

                    if uses.startswith("actions/checkout"):
                        checkout_found = True

                        if "with" in step and "ref" in step["with"]:
                            ref = step["with"]["ref"]
                            dangerous_refs = [
                                "github.event.pull_request",
                                "github.head_ref",
                                "github.event.issue",
                                "github.event.comment",
                                "github.event.review",
                            ]

                            for dangerous_ref in dangerous_refs:
                                if dangerous_ref in str(ref):
                                    untrusted_ref_used = True
                                    untrusted_ref_value = ref
                                    break

            if checkout_found and untrusted_ref_used:
                findings.append(
                    Finding(
                        rule_id="check_ppe_vulnerabilities",
                        severity=Severity.CRITICAL,
                        message=f"Poisoned Pipeline Execution vulnerability: job '{job_id}' uses {', '.join(high_risk_triggers_used)} trigger with checkout of untrusted code",
                        file_path=file_path,
                        line_number=job.get("__line__"),
                        column=job.get("__column__"),
                        remediation="Use pull_request trigger instead, or if pull_request_target is required, do not check out untrusted code or use dedicated jobs with restricted permissions.",
                        can_fix=False,
                        context={
                            "triggers": list(high_risk_triggers_used),
                            "ref": untrusted_ref_value,
                        },
                    )
                )

            if "secrets" in job and job["secrets"] == "inherit" and high_risk_triggers_used:
                findings.append(
                    Finding(
                        rule_id="check_ppe_vulnerabilities",
                        severity=Severity.CRITICAL,
                        message=f"High-risk secret exposure: job '{job_id}' uses 'secrets: inherit' with {', '.join(high_risk_triggers_used)} trigger",
                        file_path=file_path,
                        line_number=job.get("__line__"),
                        column=job.get("__column__"),
                        remediation="Explicitly pass only required secrets to jobs, or use 'repositories' field to restrict which repos can use this workflow",
                        can_fix=False,
                        context={"triggers": list(high_risk_triggers_used)},
                    )
                )

        return findings

    def check_command_injection(self, workflow: Dict[str, Any], file_path: str) -> List[Finding]:
        """Check for potential command injection vulnerabilities"""
        findings: List[Finding] = []

        # ``run_command`` contains only the script body, so the previous
        # implementation erroneously looked for the literal ``"run:"`` prefix
        # and therefore never matched any dangerous patterns.  This prevented
        # the rule from flagging obvious injection vectors.  The regular
        # expressions below operate directly on the command text, ensuring that
        # untrusted GitHub event data is correctly detected.
        dangerous_patterns = [
            (
                r"\${{.*github\.event\.(issue|comment|review).*}}",
                "Untrusted event data in shell command",
            ),
            (
                r"\${{.*github\.head_ref.*}}",
                "Untrusted head_ref in shell command",
            ),
            (
                r"\${{.*github\.event\.pull_request\.title.*}}",
                "Untrusted PR title in shell command",
            ),
            (
                r"\${{.*github\.event\.pull_request\.body.*}}",
                "Untrusted PR body in shell command",
            ),
        ]

        jobs = workflow.get("jobs", {})
        for job_id, job in jobs.items():
            if job_id in ("__line__", "__column__"):
                continue
            steps = job.get("steps", [])
            for step_idx, step in enumerate(steps):
                if isinstance(step, dict) and "run" in step and isinstance(step["run"], str):
                    run_command = step["run"]

                    for pattern, desc in dangerous_patterns:
                        if re.search(pattern, run_command, re.DOTALL):
                            findings.append(
                                Finding(
                                    rule_id="check_command_injection",
                                    severity=Severity.HIGH,
                                    message=f"{desc} in job '{job_id}' step {step_idx+1}",
                                    file_path=file_path,
                                    line_number=step.get("__line__"),
                                    column=step.get("__column__"),
                                    remediation="Never use untrusted input directly in shell commands. Use input validation or environment variables with proper quoting.",
                                    can_fix=False,
                                )
                            )

                    if "${{ env." in run_command:
                        if self.strict:
                            findings.append(
                                Finding(
                                    rule_id="check_command_injection",
                                    severity=Severity.MEDIUM,
                                    message=f"Environment variable interpolation in shell command in job '{job_id}' step {step_idx+1}",
                                    file_path=file_path,
                                    line_number=step.get("__line__"),
                                    column=step.get("__column__"),
                                    remediation="Be careful with environment variable interpolation in shell commands. Consider using proper quoting.",
                                    can_fix=False,
                                )
                            )

        return findings

    def check_env_injection(self, workflow: Dict[str, Any], file_path: str) -> List[Finding]:
        """Check for unsafe modifications to GITHUB_ENV and GITHUB_PATH"""
        findings: List[Finding] = []

        jobs = workflow.get("jobs", {})
        for job_id, job in jobs.items():
            if job_id in ("__line__", "__column__"):
                continue
            steps = job.get("steps", [])

            checkout_step_idx = None
            for step_idx, step in enumerate(steps):
                if (
                    isinstance(step, dict)
                    and "uses" in step
                    and step["uses"].startswith("actions/checkout")
                ):
                    checkout_step_idx = step_idx
                    break

            if checkout_step_idx is not None:
                for step_idx, step in enumerate(steps):
                    if step_idx <= checkout_step_idx:
                        continue

                    if isinstance(step, dict) and "run" in step and isinstance(step["run"], str):
                        run_command = step["run"]

                        if (
                            "GITHUB_ENV" in run_command
                            or ">>$GITHUB_ENV" in run_command
                            or ">> $GITHUB_ENV" in run_command
                        ):
                            findings.append(
                                Finding(
                                    rule_id="check_env_injection",
                                    severity=Severity.HIGH,
                                    message=f"Modification of GITHUB_ENV after checkout in job '{job_id}' step {step_idx+1}",
                                    file_path=file_path,
                                    line_number=step.get("__line__"),
                                    column=step.get("__column__"),
                                    remediation="Avoid modifying GITHUB_ENV after checking out untrusted code, or move environment settings before checkout.",
                                    can_fix=False,
                                )
                            )

                        if (
                            "GITHUB_PATH" in run_command
                            or ">>$GITHUB_PATH" in run_command
                            or ">> $GITHUB_PATH" in run_command
                        ):
                            findings.append(
                                Finding(
                                    rule_id="check_env_injection",
                                    severity=Severity.HIGH,
                                    message=f"Modification of GITHUB_PATH after checkout in job '{job_id}' step {step_idx+1}",
                                    file_path=file_path,
                                    line_number=step.get("__line__"),
                                    column=step.get("__column__"),
                                    remediation="Avoid modifying GITHUB_PATH after checking out untrusted code, or move path modifications before checkout.",
                                    can_fix=False,
                                )
                            )

        return findings


def scan_repository(
    repo_path: str,
    strict: bool = False,
    config: Optional[Dict[str, Any]] = None,
    severity_threshold: str = Severity.LOW.value,
) -> Tuple[List[Finding], Dict[str, Any]]:
    """
    Scan a repository for workflow security issues

    Args:
        repo_path: Path to the repository
        strict: Enable strict checking
        config: Configuration for rules
        severity_threshold: Minimum severity level to report

    Returns:
        Tuple of (findings, stats)
    """
    scanner = WorkflowScanner(strict=strict, config=config)

    workflow_dir = Path(repo_path) / ".github" / "workflows"
    all_findings: List[Finding] = []
    stats: Dict[str, Any] = {
        "start_time": datetime.now().isoformat(),
        "repo_path": repo_path,
        "total_files": 0,
        "total_findings": 0,
        "severity_counts": {level: 0 for level in SEVERITY_LEVELS},
        "rule_counts": {},
        "fixable_findings": 0,
    }

    if not workflow_dir.exists():
        return all_findings, stats

    for workflow_file in workflow_dir.glob("*.y*ml"):
        stats["total_files"] += 1
        file_findings = scanner.scan_file(str(workflow_file), severity_threshold)

        for finding in file_findings:
            stats["total_findings"] += 1
            stats["severity_counts"][finding.severity] = (
                stats["severity_counts"].get(finding.severity, 0) + 1
            )
            stats["rule_counts"][finding.rule_id] = stats["rule_counts"].get(finding.rule_id, 0) + 1

            if finding.can_fix:
                stats["fixable_findings"] += 1

        all_findings.extend(file_findings)

    stats["end_time"] = datetime.now().isoformat()

    return all_findings, stats<|MERGE_RESOLUTION|>--- conflicted
+++ resolved
@@ -14,8 +14,6 @@
 
 import yaml
 
-<<<<<<< HEAD
-
 class Severity(Enum):
     """Enumeration of finding severity levels."""
 
@@ -26,11 +24,6 @@
 
 
 SEVERITY_LEVELS = [level.value for level in Severity]
-=======
-from ..utils.yaml_handler import load_yaml_file_with_positions
-
-SEVERITY_LEVELS = ["LOW", "MEDIUM", "HIGH", "CRITICAL"]
->>>>>>> f8cf139e
 
 
 @dataclass
